# Changelog

<<<<<<< HEAD
## Next release (v0.13.0)

### Enhancements

- Use `uuid` data type for event `correlation_id` and `causation_id` ([#57](https://github.com/slashdotdash/eventstore/pull/57)).

### Bug fixes

- Append to stream is limited to 7,281 events in a single request ([#77](https://github.com/slashdotdash/eventstore/issues/77)).

### Upgrading

Run the schema migration [v0.13.0.sql](scripts/upgrades/v0.13.0.sql) script against your event store database.
=======
## v0.12.1

### Bug fixes

- Publisher only notifies first pending event batch ([#81](https://github.com/slashdotdash/eventstore/issues/81)).
>>>>>>> c9a7fc98

## v0.12.0

### Enhancements

- Allow optimistic concurrency check on write to be optional ([#31](https://github.com/slashdotdash/eventstore/issues/31)).

### Bug fixes

- Fix issue where subscription doesn't immediately receive events published while transitioning between catch-up and subscribed. Any missed events would be noticed and replayed upon next event publish.

## v0.11.0

### Enhancements

- Support for running on a cluster of nodes using [Swarm](https://hex.pm/packages/swarm) for process distribution ([#53](https://github.com/slashdotdash/eventstore/issues/53)).

- Add `stream_version` column to `streams` table. It is used for stream info querying and optimistic concurrency checks, instead of querying the `events` table.

### Upgrading

Run the schema migration [v0.11.0.sql](scripts/upgrades/v0.11.0.sql) script against your event store database.

## v0.10.1

### Bug fixes

- Fix for ack of last seen event in stream subscription ([#66](https://github.com/slashdotdash/eventstore/pull/66)).

## v0.10.0

### Enhancements

- Writer per event stream ([#55](https://github.com/slashdotdash/eventstore/issues/55)).

  You **must** run the schema migration [v0.10.0.sql](scripts/upgrades/v0.10.0.sql) script against your event store database.

- Use [DBConnection](https://hexdocs.pm/db_connection/DBConnection.html)'s built in support for connection pools (using poolboy).

## v0.9.0

### Enhancements

- Adds `causation_id` alongside `correlation_id` for events ([#48](https://github.com/slashdotdash/eventstore/pull/48)).

  To migrate an existing event store database execute [v0.9.0.sql](scripts/upgrades/v0.9.0.sql) script.

- Allow single stream, and all streams, subscriptions to provide a mapper function that maps every received event before sending to the subscriber.

  ```elixir
  EventStore.subscribe_to_stream(stream_uuid, "subscription", subscriber, mapper: fn event -> event.data end)
  ```

- Subscribers now receive an `{:events, events}` tuple and should acknowledge receipt by: `EventStore.ack(subscription, events)`

## v0.8.1

### Enhancements

- Add Access functions to `EventStore.EventData` and `EventStore.RecordedEvent` modules ([#37](https://github.com/slashdotdash/eventstore/pull/37)).
- Allow database connection URL to be provided as a system variable ([#39](https://github.com/slashdotdash/eventstore/pull/39)).

### Bug fixes

- Writer not parsing database connection URL from config ([#38](https://github.com/slashdotdash/eventstore/pull/38/files)).

## v0.8.0

### Enhancements

- Stream events from a single stream forward.

## v0.7.4

### Enhancements

- Subscriptions use Elixir [streams](https://hexdocs.pm/elixir/Stream.html) to read events when catching up.

## v0.7.3

### Enhancements

- Upgrade `fsm` dependency to v0.3.0 to remove Elixir 1.4 compiler warnings.

## v0.7.2

### Enhancements

- Stream all events forward ([#34](https://github.com/slashdotdash/eventstore/issues/34)).

## v0.7.1

### Enhancements

- Allow snapshots to be deleted ([#26](https://github.com/slashdotdash/eventstore/issues/26)).

## v0.7.0

### Enhancements

- Subscribe to a single stream, or all streams, from a specified start position ([#17](https://github.com/slashdotdash/eventstore/issues/17)).

## v0.6.2

### Bug fixes

- Subscriptions that are at max capacity should wait until all pending events have been acknowledged by the subscriber being catching up with any unseen events.

## v0.6.1

### Enhancements

- Use IO lists to build insert events SQL statement ([#23](https://github.com/slashdotdash/eventstore/issues/23)).

## v0.6.0

### Enhancements

- Use `NaiveDateTime` for each recorded event's `created_at` property.

## v0.5.2

### Enhancements

- Provide typespecs for the public API ([#16](https://github.com/slashdotdash/eventstore/issues/16))
- Fix compilation warnings in mix database task ([#14](https://github.com/slashdotdash/eventstore/issues/14))

### Bug fixes

- Read stream forward does not use count to limit returned events ([#10](https://github.com/slashdotdash/eventstore/issues/10))

## v0.5.0

### Enhancements

- Ack handled events in subscribers ([#18](https://github.com/slashdotdash/eventstore/issues/18)).
- Buffer events between publisher and subscriber ([#19](https://github.com/slashdotdash/eventstore/issues/19)).<|MERGE_RESOLUTION|>--- conflicted
+++ resolved
@@ -1,6 +1,5 @@
 # Changelog
 
-<<<<<<< HEAD
 ## Next release (v0.13.0)
 
 ### Enhancements
@@ -14,13 +13,12 @@
 ### Upgrading
 
 Run the schema migration [v0.13.0.sql](scripts/upgrades/v0.13.0.sql) script against your event store database.
-=======
+
 ## v0.12.1
 
 ### Bug fixes
 
 - Publisher only notifies first pending event batch ([#81](https://github.com/slashdotdash/eventstore/issues/81)).
->>>>>>> c9a7fc98
 
 ## v0.12.0
 
