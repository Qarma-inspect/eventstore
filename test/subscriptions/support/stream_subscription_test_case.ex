--- conflicted
+++ resolved
@@ -412,13 +412,8 @@
         # Stop connection holding lock to release it
         ProcessHelper.shutdown(conn2)
 
-<<<<<<< HEAD
-        # Attempt to resubscribe should now succeed
-        Wait.until(fn ->
-=======
         Wait.until(fn ->
           # Attempt to resubscribe should now succeed
->>>>>>> cc6a0d3a
           subscription = SubscriptionFsm.subscribe(subscription)
 
           assert subscription.state == :request_catch_up
