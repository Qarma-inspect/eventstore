<<<<<<< HEAD
exclude = [:manual, :ignore]
=======
ExUnit.start(exclude: [:distributed, :slow, :manual])
>>>>>>> 72b5f392

case Application.get_env(:eventstore, :registry) do
  :local ->
    ExUnit.start(exclude: exclude)

  :distributed ->
    EventStore.Cluster.spawn()
    ExUnit.start(exclude: exclude)
end<|MERGE_RESOLUTION|>--- conflicted
+++ resolved
@@ -1,8 +1,4 @@
-<<<<<<< HEAD
-exclude = [:manual, :ignore]
-=======
-ExUnit.start(exclude: [:distributed, :slow, :manual])
->>>>>>> 72b5f392
+exclude = [:ignore, :manual, :slow]
 
 case Application.get_env(:eventstore, :registry) do
   :local ->
